#include "evpp/inner_pre.h"

#include "evpp/tcp_client.h"
#include "evpp/libevent_headers.h"
#include "evpp/tcp_conn.h"
#include "evpp/fd_channel.h"
#include "evpp/connector.h"

namespace evpp {
    TCPClient::TCPClient(EventLoop* l, const std::string& raddr, const std::string& n)
        : loop_(l), remote_addr_(raddr), name_(n), auto_reconnect_(1), connection_timeout_(3.0) {
    }

    TCPClient::~TCPClient() {
        auto_reconnect_.store(0);
        TCPConnPtr c = conn();
        assert(c->IsDisconnected());
        conn_.reset();
    }

    void TCPClient::Connect() {
        loop_->RunInLoop(std::bind(&TCPClient::ConnectInLoop, this));
    }

    void TCPClient::ConnectInLoop() {
        loop_->AssertInLoopThread();
        connector_.reset(new Connector(loop_, remote_addr_, connection_timeout_));
        connector_->SetNewConnectionCallback(std::bind(&TCPClient::OnConnection, this, std::placeholders::_1, std::placeholders::_2));
        connector_->Start();
    }

    void TCPClient::Disconnect() {
        loop_->RunInLoop(std::bind(&TCPClient::DisconnectInLoop, this));
    }

    void TCPClient::DisconnectInLoop() {
        loop_->AssertInLoopThread();
        auto_reconnect_.store(0);
        if (conn_) {
            conn_->Close();
        } else {
            // When connector_ is connecting to the remote server ...
            assert(connector_ && !connector_->IsConnected());
        }
        connector_.reset(); // Free connector_ in loop thread immediately
    }

    void TCPClient::Reconnect() {
        return Connect();
    }

    void TCPClient::OnConnection(int sockfd, const std::string& laddr) {
        if (sockfd < 0) {
            LOG_INFO << "Failed to connect to " << remote_addr_ << ". errno=" << errno << " " << strerror(errno);
            conn_fn_(TCPConnPtr());
            if (auto_reconnect_.load() != 0) {
                Reconnect();
            }
            return;
        }

        LOG_INFO << "Successfully connected to " << remote_addr_;
        loop_->AssertInLoopThread();
        TCPConnPtr c = TCPConnPtr(new TCPConn(loop_, name_, sockfd, laddr, remote_addr_));
        c->set_type(TCPConn::kOutgoing);
        c->SetMesageCallback(msg_fn_);
        c->SetConnectionCallback(conn_fn_);
        c->SetCloseCallback(std::bind(&TCPClient::OnRemoveConnection, this, std::placeholders::_1));

        {
            std::lock_guard<std::mutex> guard(mutex_);
            conn_ = c;
        }
<<<<<<< HEAD

=======
>>>>>>> 420d3b00
        c->OnAttachedToLoop();
    }

    void TCPClient::OnRemoveConnection(const TCPConnPtr& c) {
        assert(c.get() == conn_.get());
        loop_->AssertInLoopThread();
        if (auto_reconnect_.load() != 0) {
            Reconnect();
        }
    }

    TCPConnPtr TCPClient::conn() const {
        if (loop_->IsInLoopThread()) {
            return conn_;
        } else {
            // If it is not in the loop thread, we should add a lock here
            std::lock_guard<std::mutex> guard(mutex_);
            TCPConnPtr c = conn_;
            return c;
        }
    }

}<|MERGE_RESOLUTION|>--- conflicted
+++ resolved
@@ -71,10 +71,6 @@
             std::lock_guard<std::mutex> guard(mutex_);
             conn_ = c;
         }
-<<<<<<< HEAD
-
-=======
->>>>>>> 420d3b00
         c->OnAttachedToLoop();
     }
 
