--- conflicted
+++ resolved
@@ -71,10 +71,6 @@
             std::lock_guard<std::mutex> guard(mutex_);
             conn_ = c;
         }
-<<<<<<< HEAD
-
-=======
->>>>>>> f4bfb04e
         c->OnAttachedToLoop();
     }
 
