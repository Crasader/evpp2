cmake_minimum_required (VERSION 2.8)

project (safe-evpp C CXX)

<<<<<<< HEAD
include_directories(${PROJECT_SOURCE_DIR}
					${PROJECT_SOURCE_DIR}/3rdparty)

if (UNIX)
set(CXX_FLAGS
    -g
    -O3
    -fPIC
    -Wall
    -Wno-unused-parameter
    -Wno-unused-function
    -Wunused-variable
    -Wunused-value
    -Wshadow
    -Wcast-qual
    -Wcast-align
    -Wwrite-strings
    -Wsign-compare
    -Winvalid-pch
    -fms-extensions
    -Wfloat-equal
    -Wextra
    -std=c++11
    -DGOOGLE_STRIP_LOG=2
)
else(UNIX)
set(CXX_FLAGS -DWIN32 -D_WIN32 -EHsc)
include_directories(${PROJECT_SOURCE_DIR}/3rdparty/libevent-release-2.1.7-rc/include
					${PROJECT_SOURCE_DIR}/3rdparty/libevent-release-2.1.7-rc/build/include
                    ${PROJECT_SOURCE_DIR}/3rdparty/glog-0.3.4/src/windows
                    ${PROJECT_SOURCE_DIR}/3rdparty/wininclude)
endif(UNIX)

string(REPLACE ";" " " CMAKE_CXX_FLAGS "${CXX_FLAGS}")

message(STATUS "This is BINARY dir " ${PROJECT_BINARY_DIR})
message(STATUS "This is SOURCE dir " ${PROJECT_SOURCE_DIR})
message(STATUS "CXX_FLAGS " ${CXX_FLAGS})
=======
if(NOT CMAKE_BUILD_TYPE)
    set(CMAKE_BUILD_TYPE "Release")
endif()
>>>>>>> a5324b15

if (UNIX)
    set (CXX_FLAGS
            -g
            -fPIC
            -Wall
            -Wno-unused-parameter
            -Wno-unused-function
            -Wunused-variable
            -Wunused-value
            -Wshadow
            -Wcast-qual
            -Wcast-align
            -Wwrite-strings
            -Wsign-compare
            -Winvalid-pch
            -fms-extensions
            -Wfloat-equal
            -Wextra
            -std=c++11
            -DGOOGLE_STRIP_LOG=2
    )
    include_directories (${PROJECT_SOURCE_DIR}
				  	     ${PROJECT_SOURCE_DIR}/3rdparty)
else (UNIX)
set (CXX_FLAGS -DWIN32 -D_WIN32 -EHsc)
    include_directories(${PROJECT_SOURCE_DIR}
					    ${PROJECT_SOURCE_DIR}/3rdparty/libevent-release-2.1.7-rc/include
					    ${PROJECT_SOURCE_DIR}/3rdparty/libevent-release-2.1.7-rc/build/include
                        ${PROJECT_SOURCE_DIR}/3rdparty/glog-0.3.4/src/windows
                        ${PROJECT_SOURCE_DIR}/3rdparty/wininclude)
endif (UNIX)

string (REPLACE ";" " " CMAKE_CXX_FLAGS "${CXX_FLAGS}")

SET(CMAKE_CXX_FLAGS_DEBUG "-O0 -g -ggdb -D_DEBUG")
SET(CMAKE_CXX_FLAGS_RELEASE "-O3 -DNDEBUG")

message (STATUS "This is BINARY dir " ${PROJECT_BINARY_DIR})
message (STATUS "This is SOURCE dir " ${PROJECT_SOURCE_DIR})
message (STATUS "CMAKE_CXX_FLAGS " ${CMAKE_CXX_FLAGS})

set (EXECUTABLE_OUTPUT_PATH ${PROJECT_BINARY_DIR}/bin)
set (LIBRARY_OUTPUT_PATH ${PROJECT_BINARY_DIR}/lib)

add_subdirectory (evpp)
add_subdirectory (apps)
add_subdirectory (test)
add_subdirectory (examples)

set (CMAKE_MODULE_PATH "${PROJECT_SOURCE_DIR}/cmake")
include (utils)
include (packages)

include (CPack)
include (CTest)<|MERGE_RESOLUTION|>--- conflicted
+++ resolved
@@ -2,50 +2,9 @@
 
 project (safe-evpp C CXX)
 
-<<<<<<< HEAD
-include_directories(${PROJECT_SOURCE_DIR}
-					${PROJECT_SOURCE_DIR}/3rdparty)
-
-if (UNIX)
-set(CXX_FLAGS
-    -g
-    -O3
-    -fPIC
-    -Wall
-    -Wno-unused-parameter
-    -Wno-unused-function
-    -Wunused-variable
-    -Wunused-value
-    -Wshadow
-    -Wcast-qual
-    -Wcast-align
-    -Wwrite-strings
-    -Wsign-compare
-    -Winvalid-pch
-    -fms-extensions
-    -Wfloat-equal
-    -Wextra
-    -std=c++11
-    -DGOOGLE_STRIP_LOG=2
-)
-else(UNIX)
-set(CXX_FLAGS -DWIN32 -D_WIN32 -EHsc)
-include_directories(${PROJECT_SOURCE_DIR}/3rdparty/libevent-release-2.1.7-rc/include
-					${PROJECT_SOURCE_DIR}/3rdparty/libevent-release-2.1.7-rc/build/include
-                    ${PROJECT_SOURCE_DIR}/3rdparty/glog-0.3.4/src/windows
-                    ${PROJECT_SOURCE_DIR}/3rdparty/wininclude)
-endif(UNIX)
-
-string(REPLACE ";" " " CMAKE_CXX_FLAGS "${CXX_FLAGS}")
-
-message(STATUS "This is BINARY dir " ${PROJECT_BINARY_DIR})
-message(STATUS "This is SOURCE dir " ${PROJECT_SOURCE_DIR})
-message(STATUS "CXX_FLAGS " ${CXX_FLAGS})
-=======
 if(NOT CMAKE_BUILD_TYPE)
     set(CMAKE_BUILD_TYPE "Release")
 endif()
->>>>>>> a5324b15
 
 if (UNIX)
     set (CXX_FLAGS
