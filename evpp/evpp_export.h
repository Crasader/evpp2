#pragma once

//! Define Operation System.
#if ( defined(WIN32) || defined(WIN64) )
#   ifndef H_OS_WINDOWS
#       define H_OS_WINDOWS
#   endif
#   ifndef H_WINDOWS_API
#       define H_WINDOWS_API
#   endif
#endif

//! Module symbol export
<<<<<<< HEAD
// #ifdef H_WINDOWS_API
// #   ifndef  H_STATIC_LIB_EVPP
// #       ifdef  evpp_EXPORTS
// #           define EVPP_EXPORT __declspec(dllexport)
// #       else
// #           define EVPP_EXPORT __declspec(dllimport)
// #       endif
// #   else
// #       define EVPP_EXPORT
// #   endif
// #else
// #   define EVPP_EXPORT
// #endif
=======
#ifdef H_WINDOWS_API
#   ifndef  H_STATIC_LIB_EVPP
#       ifdef  EVPP_EXPORTS
#           define EVPP_EXPORT __declspec(dllexport)
#       else
#           define EVPP_EXPORT __declspec(dllimport)
#       endif
#   else
#       define EVPP_EXPORT
#   endif
#else
#   define EVPP_EXPORT
#endif
>>>>>>> 9434a6e5

#define EVPP_EXPORT<|MERGE_RESOLUTION|>--- conflicted
+++ resolved
@@ -11,7 +11,6 @@
 #endif
 
 //! Module symbol export
-<<<<<<< HEAD
 // #ifdef H_WINDOWS_API
 // #   ifndef  H_STATIC_LIB_EVPP
 // #       ifdef  evpp_EXPORTS
@@ -25,20 +24,6 @@
 // #else
 // #   define EVPP_EXPORT
 // #endif
-=======
-#ifdef H_WINDOWS_API
-#   ifndef  H_STATIC_LIB_EVPP
-#       ifdef  EVPP_EXPORTS
-#           define EVPP_EXPORT __declspec(dllexport)
-#       else
-#           define EVPP_EXPORT __declspec(dllimport)
-#       endif
-#   else
-#       define EVPP_EXPORT
-#   endif
-#else
-#   define EVPP_EXPORT
-#endif
->>>>>>> 9434a6e5
+
 
 #define EVPP_EXPORT