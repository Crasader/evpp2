--- conflicted
+++ resolved
@@ -25,10 +25,6 @@
 TEST_UNIT(evhttpClientSample) {
     struct event_base* base = event_base_new();
     struct evhttp_connection* conn = evhttp_connection_base_new(base, NULL, "qup.f.360.cn", 80);
-<<<<<<< HEAD
-=======
-    //evhttp_connection_set_base(conn, base);
->>>>>>> b38a450f
     struct evhttp_request* req = evhttp_request_new(http_request_done, base);
     evhttp_add_header(req->output_headers, "Host", "qup.f.360.cn");
     evhttp_make_request(conn, req, EVHTTP_REQ_GET, "/status.html");
